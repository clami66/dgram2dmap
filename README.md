--- conflicted
+++ resolved
@@ -14,11 +14,7 @@
 # Usage 
 
 ```
-<<<<<<< HEAD
 dgram2dmap.py [-h] [--maxD 20.0] [--limits i:j k:l] [--chains chain1 chain2] [--plot] [--rosetta] in_folder
-=======
-dgram2dmap.py [-h] [--limits i:j m:n] [--chains chain1 chain2] [--plot] [--rosetta] input_folder/
->>>>>>> 771f3b57
 
 Extract and format distance constraints from AlphaFold distograms
 
